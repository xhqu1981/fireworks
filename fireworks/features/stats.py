--- conflicted
+++ resolved
@@ -20,7 +20,6 @@
     def __init__(self, lpad):
         """
         Object to get Fireworks running stats from a LaunchPad
-<<<<<<< HEAD
         :param lpad: (LaunchPad) A LaunchPad object that manages the Fireworks database
         """
         if isinstance(lpad, LaunchPad):
@@ -210,57 +209,6 @@
             match_query = {"$or":[{time_field:self._query_datetime_range(start_time=query_start, end_time=query_end,
                                                                          isoformat=isoformat, **args)},
                                   {time_field:None}]}
-=======
-
-        Args:
-            lpad:
-                A LaunchPad object that manages the Fireworks database
-        """
-        self._lpad = lpad
-        self._fireworks = lpad.fireworks
-        self._launches = lpad.launches
-        self._workflows = lpad.workflows
-
-    def get_launch_summary(self, start_time=None, end_time=None, query=None,
-                              time_field="time_end", runtime_stats=False):
-        """
-        Get launch summary for specified time range.
-        Args:
-            start_time:
-                Query start time
-                Default is 30 days before current time.
-            end_time:
-                Query end time
-            query:
-                Query to filter fireworks before getting launch summary
-            time_field (string):
-                The field in the launches collection to query time range.
-                Default is "end_time".
-            runtime_stats (bool):
-                Whether to get runtime stats. Default is False.
-        Return:
-            A dict of the launch summary
-        """
-        query = query or {}
-        aggregate_launch_id = self._aggregate(coll=self._fireworks,
-                                              query=query,
-                                              project={"launches": 1, "_id": 0},
-                                              unwind="launches",
-                                              group_op={"launch_id": {"$push": "$launches"}})
-        if aggregate_launch_id:
-            launch_id = aggregate_launch_id[0].get("launch_id")
-            project_query = {"state":1, "_id":0}
-            group_query = {"count":{"$sum":1}}
-            match_query = {time_field:self._query_datetime_range(start_time, end_time)}
-            match_query.update({"launch_id":{"$in":launch_id}})
-            if runtime_stats:
-                project_query.update({"runtime_secs":1})
-                group_query.update({'max_runtime':{"$max":"$runtime_secs"},
-                                    "min_runtime":{"$min":"$runtime_secs"},
-                                    "average_runtime":{"$avg":"$runtime_secs"}})
-            return self._aggregate(coll=self._launches, query=match_query, project=project_query,
-                                          group_op=group_query)
->>>>>>> c1dff4f8
         else:
             match_query = {time_field:self._query_datetime_range(start_time=query_start, end_time=query_end,
                                                                  isoformat=isoformat, **args)}
@@ -274,7 +222,6 @@
         return self._aggregate(coll=coll, match=match_query, project=project_query,
                                group_op=group_query, return_query_only=return_query_only)
 
-<<<<<<< HEAD
     def _get_launch_id_from_fireworks(self, query=None):
         """
         Get a list of launch_ids from the fireworks collection.
@@ -310,60 +257,7 @@
             sort_query=("_id", 1)
         query = [{"$match":match}, {"$project":project}, {"$group":group_op},
                  {"$sort":SON([sort_query])}]
-=======
-    def get_recent_launch_summary(self, query=None, time_field="time_end", runtime_stats=False, **args):
-        """
-        Get recent launch summary, e.g. get launch summary for the past 7 days
-        Args:
-            match:
-                Query to filter fireworks before getting launch summary
-            time_field:
-                The field in the launches collection to query time range.
-                Default is "end_time".
-            runtime_stats (bool):
-                Whether to get runtime stats. Default is False.
-            args:
-                Specify time range to get launch summary.
-                Accept arguments in python timedelta objects: days, seconds,
-                microseconds, minutes, hours and weeks. Default is "days":7.
-        Return:
-            A dict of the launch summary.
-        """
-        args = args or {"days": 7}
-        query = query or {}
-        time_range = timedelta(**args)
-        s_time = datetime.now()-time_range
-        return self.get_launch_summary(start_time=s_time, query=query, time_field=time_field, runtime_stats=runtime_stats)
-
-    @staticmethod
-    def _aggregate(coll, query=None, project=None, unwind=None, group_by="state",
-                      group_op=None):
-        """
-        Private method to run aggregation in the Mongodb aggregation framework
-        Args:
-            coll:
-                PyMongo Collection instance
-            query:
-                Query for the match step in Mongodb aggregation framework
-            project:
-                Query for the project step in Mongodb aggregation framework
-            unwind:
-                Query for the unwind step in Mongodb aggregation framework
-            group_by:
-                Field to be used as key in the group step in Mongodb aggregation framework.
-                Default is the "state" field.
-            group_op:
-                Additional operations to generate values in the group step in
-                Mongodb aggregation framework.
-        Return:
-            Aggregation results if the operation is successful.
-        """
-        # TODO: AJ asks does this actually do anything? looks like it is just setting local vars
-        for arg in [query, project, unwind, group_op]:
-            arg = arg or {}
-        group_op.update({"_id":"$"+group_by})
-        query = [{"$match":query}, {"$project": project},{"$group": group_op}]
->>>>>>> c1dff4f8
+
         if unwind:
             query.insert(2, {"$unwind":"$"+unwind})
         if return_query_only:
@@ -375,7 +269,6 @@
             raise RuntimeError("Database aggregation error!")
 
     @staticmethod
-<<<<<<< HEAD
     def _query_datetime_range(start_time=None, end_time=None, isoformat=True, **time_delta):
         """
         Get a PyMongo query expression for datetime
@@ -405,21 +298,4 @@
         if isoformat:
             return {"$gte":start_time.isoformat(), "$lt":end_time.isoformat()}
         else:
-            return {"$gte":start_time, "$lt":end_time}
-=======
-    def _query_datetime_range(start_time=None, end_time=None):
-        """
-        Private method to get query for datetime range in Mongodb
-        Args:
-            start_time:
-                Query start time
-                Default is 30 days before current time.
-            end_time:
-                Query end time
-        Return:
-            A Mongodb query expression for the datetime range
-        """
-        end_time = end_time or datetime.now()
-        start_time = start_time or (end_time - timedelta(days=30))
-        return {"$gte": start_time.isoformat(), "$lte": end_time.isoformat()}
->>>>>>> c1dff4f8
+            return {"$gte":start_time, "$lt":end_time}