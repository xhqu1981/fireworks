--- conflicted
+++ resolved
@@ -43,16 +43,10 @@
     """Insert one result into DB.
     """
     cli = get_client()
-<<<<<<< HEAD
     db.execute("insert into runs values ('{}', {:d}, {:d}, {:d}, '{}',"
-               "'{}', {:.6f}, {:.6f})"
-               .format(action, tasks * workflows, tasks, nodes, deps, cli, t0, t1))
-=======
-    db.execute("insert into runs values ('{}', {:d}, {:d}, 1, '{}',"
                "'{}', {:.6f}, {:.6f}, {:.6f})"
-               .format(action, tasks * workflows, tasks, deps, cli,
-                       t0, t1, t1 - t0))
->>>>>>> 3bd7e807
+               .format(action, tasks * workflows, tasks, nodes, deps, cli, 
+	               t0, t1, t1 - t0))
     db.commit()
 
 
