--- conflicted
+++ resolved
@@ -13,12 +13,8 @@
 
 class PBSAdapterNEWT(QueueAdapterBase):
     """
-<<<<<<< HEAD
-    A PBS adapter that works via the NEWT interface (https://newt.nersc.gov)
-=======
     A special PBS adapter that works via the NEWT interface (https://newt.nersc.gov)
     Only intended for job submission via the RESTful NEWT web interface.
->>>>>>> 0f250c52
     """
     _fw_name = 'PBSAdapter (NEWT)'
     template_file = os.path.join(os.path.dirname(__file__), 'PBS_template.txt')
